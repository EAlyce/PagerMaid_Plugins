{
    "list": [
        {
            "name": "autorespond",
            "version": "0.2",
            "section": "chat",
            "maintainer": "xtaodada",
            "size": "1.9 kb",
            "supported": true,
            "des-short": "自动回复。",
            "des": "此插件用于需要自动回复的场景。"
        },
        {
            "name": "dme",
            "version": "1.1",
            "section": "chat",
            "maintainer": "xtaodada",
            "size": "4.3 kb",
            "supported": true,
            "des-short": "反 TG desktop 防撤回插件。",
            "des": "编辑并删除当前对话您发送的特定数量的消息。支持 Redis 记录上一次指定的文本，方便快速撤回消息。 最近更新：防止编辑消息报错。"
        },
        {
            "name": "autochangename",
            "version": "1.0",
            "section": "profile",
            "maintainer": "xtaodada",
            "size": "2.1 kb",
            "supported": true,
            "des-short": "自动更新 last_name 为时间等。",
            "des": "每 30 秒自动更新 last_name 为时间等小玩意。"
        },
        {
            "name": "autorm",
            "version": "1.0",
            "section": "chat",
            "maintainer": "fruitymelon",
            "size": "6.7 kb",
            "supported": true,
            "des-short": "在指定的时间后删除自己的消息。",
            "des": "这个人很懒，什么都没有留下。"
        },
        {
            "name": "sendat",
            "version": "1.0",
            "section": "chat",
            "maintainer": "fruitymelon",
            "size": "13.0 kb",
            "supported": true,
            "des-short": "定时发送消息。",
            "des": "这个人很懒，什么都没有留下。"
        },
        {
            "name": "weather",
            "version": "1.0",
            "section": "daily",
            "maintainer": "xtaodada",
            "size": "1.5 kb",
            "supported": true,
            "des-short": "查询天气。",
            "des": "这个人很懒，什么都没有留下。"
        },
        {
            "name": "xtao-some",
            "version": "1.0",
            "section": "daily",
            "maintainer": "xtaodada",
            "size": "18.8 kb",
            "supported": true,
            "des-short": "一大堆便民功能。",
            "des": "超多功能 例如 -ip -pixiv -guess 等。"
        },
        {
            "name": "yb-dl",
            "version": "1.0",
            "section": "daily",
            "maintainer": "xtaodada",
            "size": "18.8 kb",
            "supported": false,
            "des-short": "上传 Youtube、Bilibili 视频到 telegram。",
            "des": "这个人很懒，什么都没有留下。"
        },
        {
            "name": "throwit",
            "version": "1.6",
            "section": "profile",
            "maintainer": "xtaodada",
            "size": "6.9 kb",
            "supported": true,
            "des-short": "生成一张 扔头像 图片。",
            "des": "支持旋转图片，随机生成丢头像的人物。"
        },
        {
            "name": "rate",
            "version": "1.1",
            "section": "daily",
            "maintainer": "fruitymelon",
            "size": "1.7 kb",
            "supported": true,
            "des-short": "汇率转换。",
            "des": "这个人很懒，什么都没有留下。"
        },
        {
            "name": "netease",
            "version": "1.3",
            "section": "daily",
            "maintainer": "xtaodada、KorenKrita",
            "size": "0.7 kb",
            "supported": true,
            "des-short": "随机一条网易云音乐热评。",
            "des": "大多数情况下稍等TG缓存片刻即可有歌曲在下方预览，若无则为该歌曲已被网易云下架。"
        },
        {
            "name": "atadmins_atall",
            "version": "1.11",
            "section": "chat",
            "maintainer": "Pentacene",
            "size": "2.5 kb",
            "supported": true,
            "des-short": "一键 AT 本群管理员、群员。",
            "des": "仅在群组中有效。"
        },
        {
            "name": "denyu",
            "version": "1.1",
            "section": "chat",
            "maintainer": "fruitymelon",
            "size": "2.7 kb",
            "supported": true,
            "des-short": "在某群中强制禁言某用户。",
            "des": "需要删除他人消息权限，需要 redis。"
        },
        {
            "name": "hyperlink",
            "version": "1.0",
            "section": "daily",
            "maintainer": "OahiewUoil",
            "size": "0.5 kb",
            "supported": true,
            "des-short": "生成隐藏链接。",
            "des": "非链接的纯文字将直接隐藏。"
        },
        {
            "name": "nthmsg",
            "version": "1.0",
            "section": "chat",
            "maintainer": "seiuneko",
            "size": "0.9 kb",
            "supported": true,
            "des-short": "获取你发送的第 n 条消息。",
            "des": "这个人很懒，什么都没有留下。"
        },
        {
            "name": "portball",
            "version": "1.21",
            "section": "chat",
            "maintainer": "Pentacene",
            "size": "3.6 kb",
            "supported": true,
            "des-short": "回复你要临时禁言的人的消息来实现XX秒的禁言。",
            "des": "这个人很懒，什么都没有留下。"
        },
        {
            "name": "resou",
            "version": "1.2",
            "section": "daily",
            "maintainer": "KorenKrita、xtaodada",
            "size": "6.1 kb",
            "supported": true,
            "des-short": "微博，知乎，抖音实时热搜，B站实时排行榜。",
            "des": "命令：wbrs，zhrs，dyrs，brank。"
        },
        {
            "name": "mjx",
            "version": "1.0",
            "section": "profile",
            "maintainer": "KorenKrita",
            "size": "1 kb",
            "supported": true,
            "des-short": "随机带评价买家秀，随机涩气买家秀",
            "des": "命令：mjx，sqmjx。"
        },
        {
            "name": "tel",
            "version": "1.1",
            "section": "daily",
            "maintainer": "KorenKrita、xtaodada",
            "size": "1 kb",
            "supported": true,
            "des-short": "查询手机号码归属地等信息",
            "des": "查询电话号码归属地，号码段，卡类型，运营商及通信标准。命令：tel。"
        },
        {
            "name": "whois",
            "version": "1.0",
            "section": "daily",
            "maintainer": "KorenKrita",
            "size": "1.1 kb",
            "supported": true,
            "des-short": "查询域名whois信息",
            "des": "查看域名是否已被注册、注册日期、过期日期、域名状态、DNS解析服务器等。"
        },
        {
            "name": "eat",
            "version": "1.0",
            "section": "profile",
            "maintainer": "SF_PICK",
            "size": "6.4 kb",
            "supported": false,
            "des-short": "生成一张 吃头像 图片。",
            "des": "这个人很懒，什么都没有留下。"
        },
        {
            "name": "cosplay-multi",
            "version": "1.1",
            "section": "profile",
            "maintainer": "TNTcraftHIM",
            "size": "2.0 kb",
            "supported": true,
            "des-short": "多网站随机获取Cos图",
            "des": "在不同的几个网站中随机获取Cosplay图片，解决了cosplay单个API流量用尽后无法获取的问题。命令：cosm。"
        },
        {
            "name": "meizi",
            "version": "1.5",
            "section": "profile",
            "maintainer": "TNTcraftHIM",
            "size": "3.7 kb",
            "supported": true,
            "des-short": "多网站随机获取写真",
            "des": "从不同的网站中调取妹子写真/视频，但是无漏点，放心使用（安全版ghs）。命令：mz，sp。"
        },
        {
            "name": "acg-multi",
            "version": "1.2",
            "section": "profile",
            "maintainer": "TNTcraftHIM",
            "size": "2.3 kb",
            "supported": true,
            "des-short": "多网站随机获取ACG图",
            "des": "从几个不同的图库中随机获取二刺螈（bushi）ACG图片，基本都是手机尺寸的图。命令：acgm。"
        },
        {
            "name": "da",
            "version": "1.0",
            "section": "chat",
            "maintainer": "yxkumad",
            "size": "1.6 kb",
            "supported": true,
            "des-short": "删除所有信息",
            "des": "删除所有信息（非群组管理员只删除自己的消息），需要二次确定（-da true）。命令：da"
        },
        {
            "name": "diss",
            "version": "1.1",
            "section": "chat",
            "maintainer": "TNTcraftHIM",
            "size": "1.5 kb",
            "supported": true,
            "des-short": "祖安对线语录",
            "des": "让你在祖安大舞台能够时而儒雅，时而火力全开的对线。命令：diss，biss。"
        },
        {
            "name": "shangliu",
            "version": "1.0",
            "section": "chat",
            "maintainer": "TNTcraftHIM",
            "size": "2.5 kb",
            "supported": true,
            "des-short": "上流对话工具",
            "des": "让你可以随时放彩虹屁，毒鸡汤，或者变身营销号（迫真，配合-tts食用更佳）。命令：chp，djt，yxh。"
        },
        {
            "name": "neteaseshuffle",
            "version": "1.1",
            "section": "daily",
            "maintainer": "TNTcraftHIM",
            "size": "3.0 kb",
            "supported": true,
            "des-short": "随机网抑热歌",
            "des": "从热歌榜随机获取一首歌，可以多进程同开，且附带歌曲信息。命令：ns。"
        },
        {
            "name": "neteasemusic",
<<<<<<< HEAD
            "version": "2.9",
            "section": "daily",
            "maintainer": "TNTcraftHIM",
            "size": "25.4 kb",
=======
            "version": "2.8",
            "section": "daily",
            "maintainer": "TNTcraftHIM",
            "size": "25.3 kb",
>>>>>>> 3d7b7592
            "supported": true,
            "des-short": "网易云点歌",
            "des": "可以在线搜索并且快速点歌，歌曲信息齐全，支持直接回复点歌。命令：nem。"
        },
        {
            "name": "killallmembers",
            "version": "1.0",
            "section": "chat",
            "maintainer": "Pentacene",
            "size": "idk",
            "supported": true,
            "des-short": "一键扬了群",
            "des": "⚠⚠慎用! 一件扬了群内所有成员⚠⚠"
        }
    ]
}<|MERGE_RESOLUTION|>--- conflicted
+++ resolved
@@ -282,17 +282,10 @@
         },
         {
             "name": "neteasemusic",
-<<<<<<< HEAD
             "version": "2.9",
             "section": "daily",
             "maintainer": "TNTcraftHIM",
             "size": "25.4 kb",
-=======
-            "version": "2.8",
-            "section": "daily",
-            "maintainer": "TNTcraftHIM",
-            "size": "25.3 kb",
->>>>>>> 3d7b7592
             "supported": true,
             "des-short": "网易云点歌",
             "des": "可以在线搜索并且快速点歌，歌曲信息齐全，支持直接回复点歌。命令：nem。"
