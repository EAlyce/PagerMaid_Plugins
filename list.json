--- conflicted
+++ resolved
@@ -282,17 +282,10 @@
         },
         {
             "name": "neteasemusic",
-<<<<<<< HEAD
-            "version": "4.0",
-            "section": "daily",
-            "maintainer": "TNTcraftHIM",
-            "size": "29.0 kb",
-=======
             "version": "4.1",
             "section": "daily",
             "maintainer": "TNTcraftHIM",
             "size": "29.1 kb",
->>>>>>> e56d0054
             "supported": true,
             "des-short": "网易云搜歌/随机热歌/点歌",
             "des": "可以在线搜索并且快速点歌（可回复信息点歌），也支持随机热歌功能，支持解锁VIP/灰色歌曲。命令：nem。"
