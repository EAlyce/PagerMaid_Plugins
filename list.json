--- conflicted
+++ resolved
@@ -305,7 +305,6 @@
             "version": "0.1",
             "section": "daily",
             "maintainer": "TNTcraftHIM",
-<<<<<<< HEAD
             "size": "5.3 kb",
             "supported": true,
             "des-short": "下载YTB/B站视频",
@@ -316,16 +315,10 @@
             "version": "1.0",
             "section": "chat",
             "maintainer": "TNTcraftHIM",
-            "size": 2.0 kb",
+            "size": "2.0 kb",
             "supported": true,
             "des-short": "光速发Aff信息",
             "des": "在别人要打算买机场的时候光速发出提前准备好的Aff信息与链接~ （尽量用短链接哦）。命令：aff。"
-=======
-            "size": "5.3",
-            "supported": true,
-            "des-short": "下载YTB/B站视频",
-            "des": "随手写的youtube/B站下载视频插件，B站的似乎因为TG编码问题不支持在线播放，先这样吧（我懒）。命令：vdl。"
->>>>>>> 10ef4c47
         }
     ]
 }